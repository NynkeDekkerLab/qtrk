--- conflicted
+++ resolved
@@ -55,7 +55,7 @@
 	}
 }
 
-SpeedAccResult SpeedAccTest(ImageData& lut, QTrkSettings *cfg, int N, vector3f centerpos, vector3f range, const char *name)
+SpeedAccResult SpeedAccTest(ImageData& lut, QTrkSettings *cfg, int N, vector3f centerpos, vector3f range, const char *name, int MaxPixelValue)
 {
 	typedef QueuedTracker TrkType;
 	std::vector<vector3f> results, truepos;
@@ -68,11 +68,8 @@
 	
 	BenchmarkLUT bml(&lut);
 	ImageData resizedLUT = ImageData::alloc(trk->cfg.zlut_radialsteps, lut.h);
-<<<<<<< HEAD
-=======
 	bml.GenerateLUT(&resizedLUT, (float)trk->cfg.zlut_radialsteps/lut.w);
 	//WriteJPEGFile( SPrintf("resizedLUT-%s.jpg", name).c_str(), resizedLUT);
->>>>>>> 084ddb70
 
 	ResampleBMLUT(trk, &bml, 1.0f, lut.h, SPrintf("lut-%s.jpg", name).c_str());
 		
@@ -92,7 +89,7 @@
 		bml.GenerateSample(&imgs[i], pos, trk->cfg.width*trk->cfg.zlut_roi_coverage/2);
 		//GenerateImageFromLUT(&imgs[i], &resizedLUT, 0.0f, lut.w, vector2f( pos.x,pos.y), pos.z, M);
 		imgs[i].normalize();
-		ApplyPoissonNoise(imgs[i], 255 * ElectronsPerBit, 255);
+		if (MaxPixelValue> 0) ApplyPoissonNoise(imgs[i], MaxPixelValue * ElectronsPerBit, MaxPixelValue);
 		if(i==0) WriteJPEGFile(name, imgs[i]);
 
 		truepos.push_back(pos);
@@ -145,7 +142,7 @@
 	return r;
 }
 
-void BenchmarkROISizes(int n)
+void BenchmarkROISizes(const char *name, int n, int MaxPixelValue)
 {
 	std::vector<SpeedAccResult> results;
 	std::vector<int> rois;
@@ -171,20 +168,20 @@
 		cfg.height = roi;
 
 		vector3f pos(cfg.width/2, cfg.height/2, lut.h/3);
-		results.push_back(SpeedAccTest (lut, &cfg, n, pos, vector3f(2,2,2), SPrintf("roi%dtestimg.jpg", cfg.width).c_str()));
+		results.push_back(SpeedAccTest (lut, &cfg, n, pos, vector3f(2,2,2), SPrintf("roi%dtestimg.jpg", cfg.width).c_str(), MaxPixelValue));
 	}
 	lut.free();
 
 	for (int i=0;i<results.size();i++) {
 		auto r = results[i];
 		float row[] = { rois[i], r.acc.x, r.acc.y, r.acc.z, r.bias.x, r.bias.y, r.bias.z, r.speed };
-		WriteArrayAsCSVRow("roi-sizes.txt", row, sizeof(row)/sizeof(float),i>0);
+		WriteArrayAsCSVRow(name, row, sizeof(row)/sizeof(float),i>0);
 	}
 }
 
 
 template<typename T>
-void BenchmarkConfigParamRange(int n, T QTrkSettings::* param, QTrkSettings* config, std::vector<T> param_values, const char *name)
+void BenchmarkConfigParamRange(int n, T QTrkSettings::* param, QTrkSettings* config, std::vector<T> param_values, const char *name, int MaxPixelValue)
 {
 	std::vector<SpeedAccResult> results;
 
@@ -197,7 +194,7 @@
 
 		vector3f pos(cfg.width/2, cfg.height/2, lut.h/3);
 		std::string pvname = SPrintf("%s-%d.jpg", name, i);
-		results.push_back(SpeedAccTest (lut, &cfg, n, pos, vector3f(0,0,0), pvname.c_str() ));
+		results.push_back(SpeedAccTest (lut, &cfg, n, pos, vector3f(0,0,0), pvname.c_str(), MaxPixelValue ));
 	}
 	lut.free();
 
@@ -208,7 +205,7 @@
 	}
 }
 
-void BenchmarkZAccuracy(int n)
+void BenchmarkZAccuracy(const char *name, int n, int MaxPixelValue)
 {
 	std::vector<SpeedAccResult> results;
 	std::vector<int> zplanes;
@@ -231,7 +228,7 @@
 		cfg.height = 100;
 
 		vector3f pos(cfg.width/2, cfg.height/2, z);
-		results.push_back(SpeedAccTest (lut, &cfg, n, pos, vector3f(2,2,1), SPrintf("zrange-z%d.jpg",z).c_str()));
+		results.push_back(SpeedAccTest (lut, &cfg, n, pos, vector3f(2,2,1), SPrintf("%s-zrange-z%d.jpg",name,z).c_str(), MaxPixelValue));
 		zplanes.push_back(z);
 	}
 	lut.free();
@@ -239,7 +236,7 @@
 	for (int i=0;i<results.size();i++) {
 		auto r = results[i];
 		float row[] = { zplanes[i], r.acc.x, r.acc.y, r.acc.z, r.bias.x, r.bias.y, r.bias.z, r.speed };
-		WriteArrayAsCSVRow("lutpos.txt", row, sizeof(row)/sizeof(float),i>0);
+		WriteArrayAsCSVRow(name, row, sizeof(row)/sizeof(float),i>0);
 	}
 }
 
@@ -292,11 +289,18 @@
 	basecfg.qi_angstep_factor = 2;
 	basecfg.zlut_angular_coverage = 0.7f;
 
-	BenchmarkROISizes(n);
-/*
-	BenchmarkConfigParamRange (n, &QTrkSettings::qi_radial_coverage, &basecfg, linspace(0.2f, 4.0f, 20), "qi_rad_cov");
-	BenchmarkConfigParamRange (n, &QTrkSettings::zlut_radial_coverage, &basecfg, linspace(0.2f, 4.0f, 20), "zlut_rad_cov");
-	BenchmarkConfigParamRange (n, &QTrkSettings::qi_iterations, &basecfg, linspace(1, 6, 6), "qi_iterations");
-	*/
-//	BenchmarkZAccuracy(n);
+
+	int mpv = 255;
+
+	BenchmarkROISizes("roi-sizes_noise.txt", n, mpv);
+	BenchmarkConfigParamRange (n, &QTrkSettings::qi_radial_coverage, &basecfg, linspace(0.2f, 4.0f, 20), "qi_rad_cov_noise", mpv );
+	BenchmarkConfigParamRange (n, &QTrkSettings::zlut_radial_coverage, &basecfg, linspace(0.2f, 4.0f, 20), "zlut_rad_cov_noise", mpv);
+	BenchmarkConfigParamRange (n, &QTrkSettings::qi_iterations, &basecfg, linspace(1, 6, 6), "qi_iterations_noise", mpv);
+	BenchmarkZAccuracy("zpos-noise.txt", n, mpv);
+
+	BenchmarkROISizes("roi-sizes.txt", n, 0);
+	BenchmarkConfigParamRange (n, &QTrkSettings::qi_radial_coverage, &basecfg, linspace(0.2f, 4.0f, 20), "qi_rad_cov", 0);
+	BenchmarkConfigParamRange (n, &QTrkSettings::zlut_radial_coverage, &basecfg, linspace(0.2f, 4.0f, 20), "zlut_rad_cov", 0);
+	BenchmarkConfigParamRange (n, &QTrkSettings::qi_iterations, &basecfg, linspace(1, 6, 6), "qi_iterations", 0);
+	BenchmarkZAccuracy("zpos.txt", n, 0);
 }