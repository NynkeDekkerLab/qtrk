--- conflicted
+++ resolved
@@ -691,12 +691,9 @@
 			ImageLUT_Sample<TImageSampler, ImageLUT> <<<numBlocks, numThreads, 0, s->stream >>> (kp, ilc_scale, curpos->data, ilkp);
 			il->unbind();
 		}*/
-<<<<<<< HEAD
 
 		if (s->localizeFlags & LT_ZLUTAlign) {
 		}
-=======
->>>>>>> e53ec947
 	}
 
 	TImageSampler::UnbindTexture(s->images);
