--- conflicted
+++ resolved
@@ -507,16 +507,7 @@
 
 void QueuedCPUTracker::BuildLUT(void* data, int pitch, QTRK_PixelDataType pdt, uint flags, int plane)
 {
-<<<<<<< HEAD
 	parallel_for(zlut_count, [&] (int i) {
-=======
-#define USE_PARALLEL_FOR
-#ifndef USE_PARALLEL_FOR
-	for (int i=0;i<zlut_count;i++) {
-#else
-	parallel_for(zlut_count, [&] (int i) {
-#endif
->>>>>>> e53ec947
 		CPUTracker trk (cfg.width,cfg.height);
 		void *img_data = (uchar*)data + pitch * cfg.height * i;
 
@@ -532,7 +523,6 @@
 		bool bhit;
 		vector2f qipos = trk.ComputeQI(com, cfg.qi_iterations, cfg.qi_radialsteps, cfg.qi_angstepspq, cfg.qi_angstep_factor, cfg.qi_minradius, cfg.qi_maxradius, bhit);
 
-<<<<<<< HEAD
 		
 		dbgprintf("BuildLUT() QIPos: x=%f, y=%f\n", qipos.x, qipos.y);
 
@@ -540,14 +530,6 @@
 			int h=ImageLUTHeight(), w=ImageLUTWidth();
 			float* lut_dst = &image_lut[ i * image_lut_nElem_per_bead + w*h* plane ];
 
-=======
-		int h=ImageLUTHeight(), w=ImageLUTWidth();
-
-		dbgprintf("BuildLUT() QIPos: x=%f, y=%f\n", qipos.x, qipos.y);
-
-		if (flags & BUILDLUT_IMAGELUT) {
-		float* lut_dst = &image_lut[ i * image_lut_nElem_per_bead + w*h* plane ];
->>>>>>> e53ec947
 			vector2f ilut_scale(1,1);
 			float startx = qipos.x - w/2*ilut_scale.x;
 			float starty = qipos.y - h/2*ilut_scale.y;
@@ -572,10 +554,7 @@
 		for(int i=0;i<cfg.zlut_radialsteps;i++) 
 			bead_zlut[plane*cfg.zlut_radialsteps+i] += tmp[i];
 		delete[] tmp;
-	}
-#ifdef USE_PARALLEL_FOR
-	);
-#endif
+	});
 }
 
 void QueuedCPUTracker::FinalizeLUT()
