#pragma once

#include "random_distr.h"
#include <direct.h> // _mkdir()


// Generate a LUT by creating new image samples and using the tracker in BuildZLUT mode
// This will ensure equal settings for radial profiles etc
static void ResampleLUT(QueuedTracker* qtrk, ImageData* lut, float M, int zplanes=100, const char *jpgfile=0, ImageData* newlut=0)
{
	QTrkComputedConfig& cfg = qtrk->cfg;
	ImageData img = ImageData::alloc(cfg.width,cfg.height);

	qtrk->SetRadialZLUT(0, 1, zplanes);
	for (int i=0;i<zplanes;i++)
	{
		GenerateImageFromLUT(&img, lut, 0, lut->w, vector2f(cfg.width/2, cfg.height/2), i/(float)zplanes * lut->h, M);
		img.normalize();
		if (i == 0)
			WriteJPEGFile(SPrintf("smp-%s",jpgfile).c_str(), img);

		qtrk->BuildLUT(img.data, sizeof(float)*img.w, QTrkFloat, 0, i);
	}
	qtrk->FinalizeLUT();
	img.free();

	if (newlut) {
		newlut->alloc(cfg.zlut_radialsteps, zplanes);
		qtrk->GetRadialZLUT(newlut->data);
		newlut->normalize();
	}

	if (jpgfile) {
		float* zlut_result=new float[zplanes*cfg.zlut_radialsteps*1];
		qtrk->GetRadialZLUT(zlut_result);
		FloatToJPEGFile(jpgfile, zlut_result, cfg.zlut_radialsteps, zplanes);
		delete[] zlut_result;
	}
}


static std::vector<vector3f> FetchResults(QueuedTracker* trk)
{
	int N = trk->GetResultCount();
	std::vector<vector3f> results (N);
	for (int i=0;i<N;i++) {
		LocalizationResult j;
		trk->FetchResults(&j,1);
		results[j.job.frame] = j.pos;
	}
	return results;
}


static void RandomFill (float* d,int size, float mean, float std_deviation)
{
	for (int i=0;i<size;i++)
		d [i] = std::max(0.0f,  mean + rand_normal<float>() * std_deviation);
}

/*
This test runs a localization series with varying amounts of CMOS per-pixel gain variation:

- Simulate drift over some pixels
- Generate images with standard Poisson noise
- Repeat this with several amounts of CMOS per-pixel noise settings
*/
template<typename TrackerType>
void TestCMOSNoiseInfluence(const char *lutfile)
{
	int nNoiseLevels = 5;
	float gainStDevScale = 0.3f;
#ifdef _DEBUG
	int nDriftSteps = 100;
#else
	int nDriftSteps = 2000;
#endif
	float driftDistance = 4; // pixels

	ImageData lut = ReadJPEGFile(lutfile);
	ImageData img = ImageData::alloc(120,120);

	QTrkSettings cfg;
	cfg.width = img.w; cfg.height = img.h;
	TrackerType trk(cfg);

	int nBeads=1;
	float zlutMinR=4,zlutMaxR = cfg.width/2-5;
	ResampleLUT(&trk, &lut,zlutMinR, zlutMaxR,100, "resample-zlut.jpg");
	
	float *offset = new float [nBeads * cfg.width * cfg.height];
	float *gain = new float [nBeads * cfg.width * cfg.height];

	bool useCalib = false;
	bool saveImgs = true;

	float *info = new float [nNoiseLevels*2];

	trk.SetLocalizationMode((LocMode_t)(LT_QI|LT_LocalizeZ|LT_NormalizeProfile));

	for (int nl=0;nl<nNoiseLevels;nl++) {

		float offset_stdev = info[nl*2+0] = nl*0.01f;
		float gain_stdev = info[nl*2+1] = nl*gainStDevScale;

		srand(0);
		RandomFill(offset, nBeads * cfg.width * cfg.height, 0, offset_stdev);
		RandomFill(gain, nBeads * cfg.width * cfg.height, 1, gain_stdev);

		if (useCalib) trk.SetPixelCalibrationImages(offset, gain);

		std::string dirname= SPrintf("noiselev%d", nl);
		if (saveImgs) _mkdir(dirname.c_str());

		// drift
		float dx = driftDistance / (nDriftSteps-1);
		for (int d=0;d<nDriftSteps;d++) {
			GenerateImageFromLUT(&img, &lut, zlutMinR, zlutMaxR, vector2f(img.w/2+dx*d,img.h/2), 20, 1.0f);
			img.normalize();

			if (!useCalib) {
				for (int i=0;i<cfg.width*cfg.height;i++)
					img[i]*=gain[i];
				ApplyPoissonNoise(img, 255);
				for (int i=0;i<cfg.width*cfg.height;i++)
					img[i]+=offset[i];
			} else 
				ApplyPoissonNoise(img, 255);

			if (saveImgs && d<40) {
				FloatToJPEGFile(SPrintf("%s\\nl%d-smp%d.jpg",dirname.c_str(),nl,d).c_str(),img.data, img.w,img.h);
			}

			if (d==0) {
				FloatToJPEGFile(SPrintf("nl%d.jpg",nl).c_str(),img.data, img.w,img.h);
			}

			if ( d%(std::max(1,nDriftSteps/10)) == 0 )
				dbgprintf("Generating images for test %d...\n", d);

			LocalizationJob job(d, d,0,0);
			trk.ScheduleLocalization((uchar*)img.data, sizeof(float)*img.w, QTrkFloat, &job);
		}
		trk.Flush();

		while (!trk.IsIdle());
		int nResults = trk.GetResultCount(); 
		dbgprintf("noiselevel: %d done. Writing %d results\n", nl, nResults);
		auto results = FetchResults(&trk);
		WriteTrace(SPrintf("%s\\trace.txt", dirname.c_str()), &results[0], results.size());

	}
	WriteImageAsCSV("offset_gain_stdev.txt", info, 2, nNoiseLevels);

	img.free();
	lut.free();

	delete[] gain;
	delete[] offset;
	delete[] info;
}

static void EnableGainCorrection(QueuedTracker* qtrk)
{
	int nb, _pl, _r;
	qtrk->GetRadialZLUTSize(nb, _pl, _r);

	int w=qtrk->cfg.width, h=qtrk->cfg.height;
	float *offset = new float [w*h*nb];
	float *gain = new float [w*h*nb];
	RandomFill(offset, w*h*nb, 0, 0.1f);
	RandomFill(gain, w*h*nb, 1, 0.2f);
	qtrk->SetPixelCalibrationImages(offset, gain);
	delete[] offset; delete[] gain;
}

template<typename TrackerType>
std::vector<vector3f> Gauss2DTest(
#ifdef _DEBUG
	int NumImages=10, int JobsPerImg=10
#else
	int NumImages=10, int JobsPerImg=1000
#endif
	,	bool useGC = false )
{
	QTrkSettings cfg;
	cfg.width = cfg.height = 20;
	cfg.gauss2D_iterations = 4;
	LocMode_t lt = LT_Gaussian2D;
	TrackerType qtrk(cfg);
	std::vector<float*> images;

	srand(0);

	qtrk.SetRadialZLUT(0, 1, 1); // need to indicate 1 bead, as the pixel calibration images are per-bead
	if (useGC) EnableGainCorrection(&qtrk);
	
	// Schedule images to localize on

	dbgprintf("Gauss2D: Generating %d images...\n", NumImages);
	std::vector<float> truepos(NumImages*2);
//	srand(time(0));

	for (int n=0;n<NumImages;n++) {
		double t1 = GetPreciseTime();
		float xp = cfg.width/2+(rand_uniform<float>() - 0.5) * 5;
		float yp = cfg.height/2+(rand_uniform<float>() - 0.5) * 5;
		truepos[n*2+0] = xp;
		truepos[n*2+1] = yp;

		float *image = new float[cfg.width*cfg.height];
		images.push_back(image);

		ImageData img(image,cfg.width,cfg.height);
		GenerateGaussianSpotImage(&img, vector2f(xp,yp), cfg.gauss2D_sigma, 1000, 4);
		ApplyPoissonNoise(img, 1.0f);

		FloatToJPEGFile(SPrintf("gauss2d-%d.jpg", n).c_str(), image,cfg.width,cfg.height);
	}

	// Measure speed
	dbgprintf("Localizing on %d images...\n", NumImages*JobsPerImg);
	double tstart = GetPreciseTime();

	qtrk.SetLocalizationMode(lt);
	for (int n=0;n<NumImages;n++) {
		for (int k=0;k<JobsPerImg;k++) {
			LocalizationJob job(n,0,0,0);
			qtrk.ScheduleLocalization((uchar*)images[n], cfg.width*sizeof(float), QTrkFloat, &job);
		}
	}

	qtrk.Flush();

	int total = NumImages*JobsPerImg;
	int rc = qtrk.GetResultCount(), displayrc=0;
	do {
		rc = qtrk.GetResultCount();
		while (displayrc<rc) {
			if( displayrc%JobsPerImg==0) dbgprintf("Done: %d / %d\n", displayrc, total);
			displayrc++;
		}
		Sleep(10);
	} while (rc != total);

	double tend = GetPreciseTime();

	// Wait for last jobs
	rc = NumImages*JobsPerImg;
	double errX=0.0, errY=0.0;

	std::vector<vector3f> results (NumImages);
	while(rc>0) {
		LocalizationResult result;

		if (qtrk.FetchResults(&result, 1)) {
			int iid = result.job.frame;
			float x = fabs(truepos[iid*2+0]-result.pos.x);
			float y = fabs(truepos[iid*2+1]-result.pos.y);

			results [result.job.frame] = result.pos;

			errX += x; errY += y;
			rc--;
		}
	}
	dbgprintf("Localization Speed: %d (img/s), using %d threads\n", (int)( total/(tend-tstart) ), qtrk.cfg.numThreads);
	dbgprintf("ErrX: %f, ErrY: %f\n", errX/total, errY/total);
	DeleteAllElems(images);
	return results;
}


static double WaitForFinish(QueuedTracker* qtrk, int N)
{
	double t0 = GetPreciseTime();
	qtrk->Flush();
	int displayrc=0,rc=0;
	while ( (rc = qtrk->GetResultCount ()) != N || displayrc<rc) {
		while (displayrc<rc) {
			if(displayrc%std::max(1,N/10)==0) dbgprintf("Done: %d / %d\n", displayrc, N);
			displayrc++;
		}
		Threads::Sleep(50);
	}
	double t1 = GetPreciseTime();
	return t1-t0;
}

<<<<<<< HEAD



template<typename TrkType>
std::vector<vector3f> RunTracker(const char *lutfile, QTrkSettings *cfg, bool useGC, const char* name, LocMode_t locMode, int N=
#ifdef _DEBUG
	1
#else
	2000
#endif
	)
{
	std::vector<vector3f> results, truepos;

	ImageData lut = ReadJPEGFile(lutfile);
	ImageData img = ImageData::alloc(cfg->width,cfg->height);

	TrkType trk(*cfg);
	ResampleLUT(&trk, &lut, 1, 100, SPrintf("%s-zlut.jpg",name).c_str());

	if (useGC) EnableGainCorrection(&trk);

	//trk.SetConfigValue("use_texturecache" , "0");

	float R=5;
	srand(0);
	trk.SetLocalizationMode(locMode);
	for (int i=0;i<N;i++)
	{
		vector3f pos(cfg->width/2 + R*(rand_uniform<float>()-0.5f),cfg->height/2 + R*(rand_uniform<float>()-0.5f), lut.h/4+rand_uniform<float>()*lut.h/2);
		GenerateImageFromLUT(&img, &lut, 2.0f, cfg->width/2-3,vector2f( pos.x,pos.y), pos.z, 1.0f);
		truepos.push_back(pos);

		LocalizationJob job(i, 0, 0, 0);
		trk.ScheduleLocalization((uchar*)img.data, sizeof(float)*cfg->width, QTrkFloat, &job);
	}

	WaitForFinish(&trk, N);

	results.resize(trk.GetResultCount());
	for (int i=0;i<results.size();i++) {
		LocalizationResult r;
		trk.FetchResults(&r,1);
		results[r.job.frame]=r.pos;
	}

	double tend = GetPreciseTime();
	img.free();
	lut.free();

	auto Mean = [&] (const std::vector<vector3f>& v) -> vector3f {
		vector3f s;
		for (int i=0;i<v.size();i++) s+=v[i]-truepos[i]; s*=1.0f/v.size();
		return s;
	};
	auto StDev = [&] (std::vector<vector3f>& v) -> vector3f {
		vector3f r;
		vector3f mean = Mean(v);
		for (int i=0;i<v.size();i++) {
			vector3f d = v[i]-mean; r+= d*d;
		//	dbgprintf("dx:%f,dy:%f\n", d.x,d.y);
		}
		return sqrt(r/v.size());
	};

	dbgprintf("Mean (%s): %f.  St. Dev: %f\n", name, Mean(results).x, StDev(results).x);

	return results;
=======
template<typename Tracker>
void TestBuildRadialZLUT(const char *rlutfile)
{
	QTrkSettings cfg;
	cfg.width = 100;
	cfg.height = 100;
	
	ImageData rlut=ReadJPEGFile(rlutfile);
	int nbeads=3;
	ImageData imgbuf=ImageData::alloc(cfg.width,cfg.height * nbeads);

	Tracker trk(cfg);

	int nplanes = 50;
	trk.SetRadialZLUT(0, nbeads, nplanes);
	for (int z=0;z<nplanes;z++) {
		dbgprintf("z=%d\n", z);
		for (int n=0;n<1;n++) {
			for (int b=0;b<nbeads;b++) {
				ImageData tmpimg = ImageData( &imgbuf.data[imgbuf.w * cfg.height *b], cfg.width,cfg.height); 
				vector2f pos = vector2f::random( vector2f( cfg.width/2,cfg.height/2 ), 2.0f );
				GenerateImageFromLUT(&tmpimg, &rlut, 0.0f, rlut.w-1, pos, z/(float)nplanes * rlut.h, 0.5f + 0.2f*b);
			}
			//ApplyPoissonNoise (img, 255);
			WriteJPEGFile("rlut-test-img.jpg", imgbuf);
			trk.BuildLUT(imgbuf.data, imgbuf.pitch(), QTrkFloat, false, z);
		}
	}
	trk.FinalizeLUT();

	ImageData result = ImageData::alloc(trk.cfg.zlut_radialsteps, nplanes * nbeads);
	trk.GetRadialZLUT(result.data);

	WriteJPEGFile("rlut-test.jpg", result);

	result.free();

	imgbuf.free();
	rlut.free();
>>>>>>> e53ec947
}
<|MERGE_RESOLUTION|>--- conflicted
+++ resolved
@@ -14,7 +14,7 @@
 	qtrk->SetRadialZLUT(0, 1, zplanes);
 	for (int i=0;i<zplanes;i++)
 	{
-		GenerateImageFromLUT(&img, lut, 0, lut->w, vector2f(cfg.width/2, cfg.height/2), i/(float)zplanes * lut->h, M);
+		GenerateImageFromLUT(&img, lut, 0, cfg.width/2, vector2f(cfg.width/2, cfg.height/2), i/(float)zplanes * lut->h, M);
 		img.normalize();
 		if (i == 0)
 			WriteJPEGFile(SPrintf("smp-%s",jpgfile).c_str(), img);
@@ -287,7 +287,6 @@
 	return t1-t0;
 }
 
-<<<<<<< HEAD
 
 
 
@@ -356,7 +355,8 @@
 	dbgprintf("Mean (%s): %f.  St. Dev: %f\n", name, Mean(results).x, StDev(results).x);
 
 	return results;
-=======
+}
+
 template<typename Tracker>
 void TestBuildRadialZLUT(const char *rlutfile)
 {
@@ -396,5 +396,4 @@
 
 	imgbuf.free();
 	rlut.free();
->>>>>>> e53ec947
-}
+}
